module Berkshelf
  # @author Jamie Winsor <reset@riotgames.com>
  class CachedCookbook < Ridley::Chef::Cookbook
    class << self
      # @param [#to_s] path
      #   a path on disk to the location of a Cookbook downloaded by the Downloader
      #
      # @return [CachedCookbook]
      #   an instance of CachedCookbook initialized by the contents found at the
      #   given path.
      def from_store_path(path)
        path        = Pathname.new(path)
        cached_name = File.basename(path.to_s).slice(DIRNAME_REGEXP, 1)
        return nil if cached_name.nil?

<<<<<<< HEAD
        metadata = Chef::Cookbook::Metadata.new

        begin
          metadata.from_file(path.join("metadata.rb").to_s)
        rescue IOError
          raise CookbookNotFound, "No 'metadata.rb' file found at: '#{path}'"
        end

        metadata.name cached_name if metadata.name.empty?

        metadata.name cached_name if metadata.name.empty?

        new(cached_name, path, metadata)
      end

      # @param [String] filepath
      #   a path on disk to the location of a file to checksum
      #
      # @return [String]
      #   a checksum that can be used to uniquely identify the file understood
      #   by a Chef Server.
      def checksum(filepath)
        if Berkshelf.chef_11?
          Chef::Digester.generate_md5_checksum_for_file(filepath)
        else
          Chef::ChecksumCache.generate_md5_checksum_for_file(filepath)
        end
=======
        from_path(path, name: cached_name)      
>>>>>>> e72842a8
      end
    end

    DIRNAME_REGEXP = /^(.+)-(.+)$/

    # @return [Hash]
    def dependencies
      metadata.recommendations.merge(metadata.dependencies)
    end
<<<<<<< HEAD

    # @return [Hash]
    #   an hash containing the checksums and expanded file paths of all of the
    #   files found in the instance of CachedCookbook
    #
    #   example:
    #     {
    #       "da97c94bb6acb2b7900cbf951654fea3" => "/Users/reset/.berkshelf/nginx-0.101.2/README.md"
    #     }
    def checksums
      {}.tap do |checksums|
        files.each do |file|
          checksums[self.class.checksum(file)] = file
        end
      end
    end

    # @param [Symbol] category
    #   the category of file to generate metadata about
    # @param [String] target
    #   the filepath to the file to get metadata information about
    #
    # @return [Hash]
    #   a Hash containing a name, path, checksum, and specificity key representing the
    #   metadata about a file contained in a Cookbook. This metadata is used when
    #   uploading a Cookbook's files to a Chef Server.
    #
    #   example:
    #     {
    #       name: "default.rb",
    #       path: "recipes/default.rb",
    #       checksum: "fb1f925dcd5fc4ebf682c4442a21c619",
    #       specificity: "default"
    #     }
    def file_metadata(category, target)
      target = Pathname.new(target)

      {
        name: target.basename.to_s,
        path: target.relative_path_from(path).to_s,
        checksum: self.class.checksum(target),
        specificity: file_specificity(category, target)
      }
    end

    # Validates that this instance of CachedCookbook points to a valid location on disk that
    # contains a cookbook which passes a Ruby and template syntax check. Raises an error if
    # these assertions are not true.
    #
    # @return [Boolean]
    #   returns true if Cookbook is valid
    def validate!
      raise CookbookNotFound, "No Cookbook found at: #{path}" unless path.exist?

      unless quietly { syntax_checker.validate_ruby_files }
        raise CookbookSyntaxError, "Invalid ruby files in cookbook: #{name} (#{version})."
      end
      unless quietly { syntax_checker.validate_templates }
        raise CookbookSyntaxError, "Invalid template files in cookbook: #{name} (#{version})."
      end

      true
    end

    def to_hash
      result = manifest.dup
      result['chef_type'] = 'cookbook_version'
      result['name'] = name
      result['cookbook_name'] = cookbook_name
      result['version'] = version
      result['metadata'] = metadata
      result.to_hash
    end

    def to_json(*a)
      result = self.to_hash
      result['json_class'] = chef_json_class
      result['frozen?'] = false
      result.to_json(*a)
    end

    def to_s
      "#{cookbook_name} (#{version}) '#{path}'"
    end

    def pretty_print
      def pretty_map(hash, padding)
        hash.map { |k,v| "#{k} (#{v})" }.join("\n" + ' '*padding)
      end

      [].tap do |a|
        a.push "        Name: #{cookbook_name}" unless name.blank?
        a.push "     Version: #{version}" unless version.blank?
        a.push " Description: #{metadata.description}" unless metadata.description.blank?
        a.push "      Author: #{metadata.maintainer}" unless metadata.maintainer.blank?
        a.push "       Email: #{metadata.maintainer_email}" unless metadata.maintainer_email.blank?
        a.push "     License: #{metadata.license}" unless metadata.license.blank?
        a.push "   Platforms: #{pretty_map(metadata.platforms, 14)}" unless metadata.platforms.blank?
        a.push "Dependencies: #{pretty_map(dependencies, 14)}" unless dependencies.blank?
      end.join("\n")
    end

    def <=>(other_cookbook)
      [self.cookbook_name, self.version] <=> [other_cookbook.cookbook_name, other_cookbook.version]
    end

    private

      attr_reader :files

      def chef_type
        CHEF_TYPE
      end

      def chef_json_class
        CHEF_JSON_CLASS
      end

      def syntax_checker
        @syntax_checker ||= Chef::Cookbook::SyntaxCheck.new(path.to_s)
      end

      def load_files
        load_shallow(:recipes, 'recipes', '*.rb')
        load_shallow(:definitions, 'definitions', '*.rb')
        load_shallow(:libraries, 'libraries', '*.rb')
        load_shallow(:attributes, 'attributes', '*.rb')
        load_recursively(:files, "files", "*")
        load_recursively(:templates, "templates", "*")
        load_recursively(:resources, "resources", "*.rb")
        load_recursively(:providers, "providers", "*.rb")
        load_root
      end

      def load_root
        [].tap do |files|
          Dir.glob(path.join('*'), File::FNM_DOTMATCH).each do |file|
            next if File.directory?(file)
            @files << file
            @manifest[:root_files] << file_metadata(:root_files, file)
          end
        end
      end

      def load_recursively(category, category_dir, glob)
        [].tap do |files|
          file_spec = path.join(category_dir, '**', glob)
          Dir.glob(file_spec, File::FNM_DOTMATCH).each do |file|
            next if File.directory?(file)
            @files << file
            @manifest[category] << file_metadata(category, file)
          end
        end
      end

      def load_shallow(category, *path_glob)
        [].tap do |files|
          Dir[path.join(*path_glob)].each do |file|
            @files << file
            @manifest[category] << file_metadata(category, file)
          end
        end
      end

      # @param [Symbol] category
      # @param [Pathname] target
      #
      # @return [String]
      def file_specificity(category, target)
        case category
        when :files, :templates
          relpath = target.relative_path_from(path).to_s
          relpath.slice(/(.+)\/(.+)\/.+/, 2)
        else
          'default'
        end
      end
=======
>>>>>>> e72842a8
  end
end<|MERGE_RESOLUTION|>--- conflicted
+++ resolved
@@ -13,37 +13,7 @@
         cached_name = File.basename(path.to_s).slice(DIRNAME_REGEXP, 1)
         return nil if cached_name.nil?
 
-<<<<<<< HEAD
-        metadata = Chef::Cookbook::Metadata.new
-
-        begin
-          metadata.from_file(path.join("metadata.rb").to_s)
-        rescue IOError
-          raise CookbookNotFound, "No 'metadata.rb' file found at: '#{path}'"
-        end
-
-        metadata.name cached_name if metadata.name.empty?
-
-        metadata.name cached_name if metadata.name.empty?
-
-        new(cached_name, path, metadata)
-      end
-
-      # @param [String] filepath
-      #   a path on disk to the location of a file to checksum
-      #
-      # @return [String]
-      #   a checksum that can be used to uniquely identify the file understood
-      #   by a Chef Server.
-      def checksum(filepath)
-        if Berkshelf.chef_11?
-          Chef::Digester.generate_md5_checksum_for_file(filepath)
-        else
-          Chef::ChecksumCache.generate_md5_checksum_for_file(filepath)
-        end
-=======
-        from_path(path, name: cached_name)      
->>>>>>> e72842a8
+        from_path(path, name: cached_name)
       end
     end
 
@@ -53,97 +23,8 @@
     def dependencies
       metadata.recommendations.merge(metadata.dependencies)
     end
-<<<<<<< HEAD
-
-    # @return [Hash]
-    #   an hash containing the checksums and expanded file paths of all of the
-    #   files found in the instance of CachedCookbook
-    #
-    #   example:
-    #     {
-    #       "da97c94bb6acb2b7900cbf951654fea3" => "/Users/reset/.berkshelf/nginx-0.101.2/README.md"
-    #     }
-    def checksums
-      {}.tap do |checksums|
-        files.each do |file|
-          checksums[self.class.checksum(file)] = file
-        end
-      end
-    end
-
-    # @param [Symbol] category
-    #   the category of file to generate metadata about
-    # @param [String] target
-    #   the filepath to the file to get metadata information about
-    #
-    # @return [Hash]
-    #   a Hash containing a name, path, checksum, and specificity key representing the
-    #   metadata about a file contained in a Cookbook. This metadata is used when
-    #   uploading a Cookbook's files to a Chef Server.
-    #
-    #   example:
-    #     {
-    #       name: "default.rb",
-    #       path: "recipes/default.rb",
-    #       checksum: "fb1f925dcd5fc4ebf682c4442a21c619",
-    #       specificity: "default"
-    #     }
-    def file_metadata(category, target)
-      target = Pathname.new(target)
-
-      {
-        name: target.basename.to_s,
-        path: target.relative_path_from(path).to_s,
-        checksum: self.class.checksum(target),
-        specificity: file_specificity(category, target)
-      }
-    end
-
-    # Validates that this instance of CachedCookbook points to a valid location on disk that
-    # contains a cookbook which passes a Ruby and template syntax check. Raises an error if
-    # these assertions are not true.
-    #
-    # @return [Boolean]
-    #   returns true if Cookbook is valid
-    def validate!
-      raise CookbookNotFound, "No Cookbook found at: #{path}" unless path.exist?
-
-      unless quietly { syntax_checker.validate_ruby_files }
-        raise CookbookSyntaxError, "Invalid ruby files in cookbook: #{name} (#{version})."
-      end
-      unless quietly { syntax_checker.validate_templates }
-        raise CookbookSyntaxError, "Invalid template files in cookbook: #{name} (#{version})."
-      end
-
-      true
-    end
-
-    def to_hash
-      result = manifest.dup
-      result['chef_type'] = 'cookbook_version'
-      result['name'] = name
-      result['cookbook_name'] = cookbook_name
-      result['version'] = version
-      result['metadata'] = metadata
-      result.to_hash
-    end
-
-    def to_json(*a)
-      result = self.to_hash
-      result['json_class'] = chef_json_class
-      result['frozen?'] = false
-      result.to_json(*a)
-    end
-
-    def to_s
-      "#{cookbook_name} (#{version}) '#{path}'"
-    end
 
     def pretty_print
-      def pretty_map(hash, padding)
-        hash.map { |k,v| "#{k} (#{v})" }.join("\n" + ' '*padding)
-      end
-
       [].tap do |a|
         a.push "        Name: #{cookbook_name}" unless name.blank?
         a.push "     Version: #{version}" unless version.blank?
@@ -156,82 +37,9 @@
       end.join("\n")
     end
 
-    def <=>(other_cookbook)
-      [self.cookbook_name, self.version] <=> [other_cookbook.cookbook_name, other_cookbook.version]
-    end
-
     private
-
-      attr_reader :files
-
-      def chef_type
-        CHEF_TYPE
+      def pretty_map(hash, padding)
+        hash.map { |k,v| "#{k} (#{v})" }.join("\n" + ' '*padding)
       end
-
-      def chef_json_class
-        CHEF_JSON_CLASS
-      end
-
-      def syntax_checker
-        @syntax_checker ||= Chef::Cookbook::SyntaxCheck.new(path.to_s)
-      end
-
-      def load_files
-        load_shallow(:recipes, 'recipes', '*.rb')
-        load_shallow(:definitions, 'definitions', '*.rb')
-        load_shallow(:libraries, 'libraries', '*.rb')
-        load_shallow(:attributes, 'attributes', '*.rb')
-        load_recursively(:files, "files", "*")
-        load_recursively(:templates, "templates", "*")
-        load_recursively(:resources, "resources", "*.rb")
-        load_recursively(:providers, "providers", "*.rb")
-        load_root
-      end
-
-      def load_root
-        [].tap do |files|
-          Dir.glob(path.join('*'), File::FNM_DOTMATCH).each do |file|
-            next if File.directory?(file)
-            @files << file
-            @manifest[:root_files] << file_metadata(:root_files, file)
-          end
-        end
-      end
-
-      def load_recursively(category, category_dir, glob)
-        [].tap do |files|
-          file_spec = path.join(category_dir, '**', glob)
-          Dir.glob(file_spec, File::FNM_DOTMATCH).each do |file|
-            next if File.directory?(file)
-            @files << file
-            @manifest[category] << file_metadata(category, file)
-          end
-        end
-      end
-
-      def load_shallow(category, *path_glob)
-        [].tap do |files|
-          Dir[path.join(*path_glob)].each do |file|
-            @files << file
-            @manifest[category] << file_metadata(category, file)
-          end
-        end
-      end
-
-      # @param [Symbol] category
-      # @param [Pathname] target
-      #
-      # @return [String]
-      def file_specificity(category, target)
-        case category
-        when :files, :templates
-          relpath = target.relative_path_from(path).to_s
-          relpath.slice(/(.+)\/(.+)\/.+/, 2)
-        else
-          'default'
-        end
-      end
-=======
->>>>>>> e72842a8
   end
 end