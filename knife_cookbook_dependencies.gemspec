# -*- encoding: utf-8 -*-
require File.expand_path('../lib/knife_cookbook_dependencies/version', __FILE__)

Gem::Specification.new do |s|
  # TODO FIXME need to modify all of these
  s.authors       = ["Josiah Kiehl", "Jamie Winsor"]
  s.email         = ["josiah@skirmisher.net", "jamie@vialstudios.com"]
  s.description   = %q{Resolves cookbook dependencies}
  s.summary       = s.description
  s.homepage      = "https://github.com/RiotGames/knife_cookbook_dependencies"

<<<<<<< HEAD
  gem.authors       = ["Josiah Kiehl"]
  gem.email         = ["josiah@skirmisher.net"]
  gem.description   = %q{Resolves cookbook dependencies}
  gem.summary       = gem.description
  gem.homepage      = "http://github.com/RiotGames/knife_cookbook_dependencies"

  gem.files         = `git ls-files`.split($\)
  gem.executables   = gem.files.grep(%r{^bin/}).map{ |f| File.basename(f) }
  gem.test_files    = gem.files.grep(%r{^(test|spec|features)/})
  gem.name          = "knife_cookbook_dependencies"
  gem.require_paths = ["lib"]
  gem.version       = KnifeCookbookDependencies::VERSION
=======
  s.files         = `git ls-files`.split($\)
  s.executables   = s.files.grep(%r{^bin/}).map{ |f| File.basename(f) }
  s.test_files    = s.files.grep(%r{^(test|spec|features)/})
  s.name          = "knife_cookbook_dependencies"
  s.require_paths = ["lib"]
  s.version       = KnifeCookbookDependencies::VERSION
>>>>>>> 9600ad3e
  
  # FIXME will want to adjust this later
  s.add_runtime_dependency 'dep_selector'
  s.add_runtime_dependency 'chef',            '~> 0.10.0'
  s.add_runtime_dependency 'minitar'

  s.add_development_dependency 'rake',        '~> 0.9.0'
  s.add_development_dependency 'rdoc',        '~> 3.0'
  s.add_development_dependency 'rspec'
  s.add_development_dependency 'simplecov'
  s.add_development_dependency 'fuubar'
  s.add_development_dependency 'spork'
  s.add_development_dependency 'guard'
  s.add_development_dependency 'guard-rspec'
  s.add_development_dependency 'guard-spork'
end<|MERGE_RESOLUTION|>--- conflicted
+++ resolved
@@ -3,33 +3,17 @@
 
 Gem::Specification.new do |s|
   # TODO FIXME need to modify all of these
-  s.authors       = ["Josiah Kiehl", "Jamie Winsor"]
-  s.email         = ["josiah@skirmisher.net", "jamie@vialstudios.com"]
+  s.authors       = ["Josiah Kiehl", "Jamie Winsor", "Erik Hollensbe"]
+  s.email         = ["josiah@skirmisher.net", "jamie@vialstudios.com", "ehollensbe@gmail.com"]
   s.description   = %q{Resolves cookbook dependencies}
   s.summary       = s.description
   s.homepage      = "https://github.com/RiotGames/knife_cookbook_dependencies"
-
-<<<<<<< HEAD
-  gem.authors       = ["Josiah Kiehl"]
-  gem.email         = ["josiah@skirmisher.net"]
-  gem.description   = %q{Resolves cookbook dependencies}
-  gem.summary       = gem.description
-  gem.homepage      = "http://github.com/RiotGames/knife_cookbook_dependencies"
-
-  gem.files         = `git ls-files`.split($\)
-  gem.executables   = gem.files.grep(%r{^bin/}).map{ |f| File.basename(f) }
-  gem.test_files    = gem.files.grep(%r{^(test|spec|features)/})
-  gem.name          = "knife_cookbook_dependencies"
-  gem.require_paths = ["lib"]
-  gem.version       = KnifeCookbookDependencies::VERSION
-=======
   s.files         = `git ls-files`.split($\)
   s.executables   = s.files.grep(%r{^bin/}).map{ |f| File.basename(f) }
   s.test_files    = s.files.grep(%r{^(test|spec|features)/})
   s.name          = "knife_cookbook_dependencies"
   s.require_paths = ["lib"]
   s.version       = KnifeCookbookDependencies::VERSION
->>>>>>> 9600ad3e
   
   # FIXME will want to adjust this later
   s.add_runtime_dependency 'dep_selector'
